from typing import Dict, List, Literal, Optional, Sequence, Tuple, Union
from warnings import warn

import biocutils as ut
import numpy as np
from biocframe import BiocFrame
from iranges import IRanges

from .SeqInfo import SeqInfo, merge_SeqInfo
from .utils import (
    create_np_vector,
    group_by_indices,
    sanitize_strand_vector,
    slide_intervals,
    split_intervals,
)

__author__ = "jkanche"
__copyright__ = "jkanche"
__license__ = "MIT"

_granges_delim = "__"


def _guess_num_ranges(seqnames, ranges):
    if len(seqnames) != len(ranges):
        raise ValueError("Number of 'seqnames' and 'ranges' do not match!")

    return len(seqnames)


def _validate_seqnames(seqnames, seqinfo, num_ranges):
    if seqnames is None:
        raise ValueError("'seqnames' cannot be None!")

    if len(seqnames) != num_ranges:
        raise ValueError(
            "Length of 'seqnames' does not match the number of ranges.",
            f"Need to be {num_ranges}, provided {len(seqnames)}.",
        )

    if np.isnan(seqnames).any():
        raise ValueError("'seqnames' cannot contain None values.")

    if not isinstance(seqinfo, SeqInfo):
        raise TypeError("'seqinfo' is not an instance of `SeqInfo` class.")

    _l = len(seqinfo)
    if (seqnames > _l).any():
        raise ValueError(
            "'seqnames' contains sequence name not represented in 'seqinfo'."
        )


def _validate_ranges(ranges, num_ranges):
    if ranges is None:
        raise ValueError("'ranges' cannot be None.")

    if not isinstance(ranges, IRanges):
        raise TypeError("'ranges' is not an instance of `IRanges`.")

    if len(ranges) != num_ranges:
        raise ValueError(
            "Length of 'ranges' does not match the number of seqnames.",
            f"Need to be {num_ranges}, provided {len(ranges)}.",
        )


def _validate_optional_attrs(strand, mcols, names, num_ranges):
    if strand is not None:
        if len(strand) != num_ranges:
            raise ValueError("Length of 'strand' does not match the number of ranges.")

        if np.isnan(strand).any():
            raise ValueError("'strand' cannot contain None values.")

    if mcols is not None:
        if not isinstance(mcols, BiocFrame):
            raise TypeError("'mcols' is not a `BiocFrame` object.")

        if mcols.shape[0] != num_ranges:
            raise ValueError("Length of 'mcols' does not match the number of ranges.")

    if names is not None:
        if len(names) != num_ranges:
            raise ValueError("Length of 'names' does not match the number of ranges.")

        if any(x is None for x in names):
            raise ValueError("'names' cannot contain None values.")


class GenomicRangesIter:
    """An iterator to a :py:class:`~GenomicRanges` object."""

    def __init__(self, obj: "GenomicRanges") -> None:
        """Initialize the iterator.

        Args:
            obj:
                Source object to iterate.
        """
        self._gr = obj
        self._current_index = 0

    def __iter__(self):
        return self

    def __next__(self):
        if self._current_index < len(self._gr):
            iter_row_index = (
                self._gr.names[self._current_index]
                if self._gr.names is not None
                else None
            )

            iter_slice = self._gr[self._current_index]
            self._current_index += 1
            return (iter_row_index, iter_slice)

        raise StopIteration


class GenomicRanges:
    """``GenomicRanges`` provides a container class to represent and operate over genomic regions and annotations.

    Note: The documentation for some of the methods are derived from the
    `GenomicRanges R/Bioconductor package <https://github.com/Bioconductor/GenomicRanges>`_.
    """

    def __init__(
        self,
        seqnames: Sequence[str],
        ranges: IRanges,
        strand: Optional[Union[Sequence[str], Sequence[int], np.ndarray]] = None,
        names: Optional[Sequence[str]] = None,
        mcols: Optional[BiocFrame] = None,
        seqinfo: Optional[SeqInfo] = None,
        metadata: Optional[dict] = None,
        validate: bool = True,
    ):
        """Initialize a ``GenomicRanges`` object.

        Args:
            seqnames:
                List of sequence or chromosome names.

            ranges:
                Genomic positions and widths of each position. Must have the same length as ``seqnames``.

            strand:
                Strand information for each genomic range. This should be 0 (any strand),
                1 (forward strand) or -1 (reverse strand). If None, all genomic ranges
                are assumed to be 0.

                May be provided as a list of strings representing the strand;
                "+" for forward strand, "-" for reverse strand, or "*" for any strand and will be mapped
                accordingly to 1, -1 or 0.

            names:
                Names for each genomic range. Defaults to None, which means the ranges are unnamed.

            mcols:
                A ~py:class:`~biocframe.BiocFrame.BiocFrame` with the number of rows same as
                number of genomic ranges, containing per-range annotation. Defaults to None, in which case an empty
                BiocFrame object is created.

            seqinfo:
                Sequence information. Defaults to None, in which case a
                :py:class:`~genomicranges.SeqInfo.SeqInfo` object is created with the unique set of
                chromosome names from ``seqnames``.

            metadata:
                Additional metadata. Defaults to None, and is assigned to an empty dictionary.

            validate:
                Internal use only.
        """
        if seqinfo is None:
            seqinfo = SeqInfo(seqnames=sorted(list(set(seqnames))))
        self._seqinfo = seqinfo

        self._reverse_seqindex = None
        self._seqnames = self._sanitize_seqnames(seqnames, self._seqinfo)
        self._ranges = ranges

        if strand is None:
            strand = np.repeat(0, len(self._seqnames))
            self._strand = np.asarray(strand, dtype=np.int8)
        else:
            self._strand = sanitize_strand_vector(strand)

        if names is not None and not isinstance(names, ut.Names):
            names = ut.Names(names)
        self._names = names

        if mcols is None:
            mcols = BiocFrame({}, number_of_rows=len(self._seqnames))
        self._mcols = mcols

        self._metadata = metadata if metadata is not None else {}

        if validate is True:
            _num_ranges = _guess_num_ranges(self._seqnames, self._ranges)
            _validate_ranges(self._ranges, _num_ranges)
            _validate_seqnames(self._seqnames, self._seqinfo, _num_ranges)
            _validate_optional_attrs(
                self._strand, self._mcols, self._names, _num_ranges
            )

    def _build_reverse_seqindex(self, seqinfo: SeqInfo):
        self._reverse_seqindex = ut.reverse_index.build_reverse_index(
            seqinfo.get_seqnames()
        )

    def _remove_reverse_seqindex(self):
        del self._reverse_seqindex

    def _sanitize_seqnames(self, seqnames, seqinfo):
        if self._reverse_seqindex is None:
            self._build_reverse_seqindex(seqinfo)

        if not isinstance(seqnames, np.ndarray):
            seqnames = np.asarray(
                [self._reverse_seqindex[x] for x in seqnames], dtype=np.int8
            )

        return seqnames

    def _define_output(self, in_place: bool = False) -> "GenomicRanges":
        if in_place is True:
            return self
        else:
            return self.__copy__()

    #########################
    ######>> Copying <<######
    #########################

    def __deepcopy__(self, memo=None, _nil=[]):
        """
        Returns:
            A deep copy of the current ``GenomicRanges``.
        """
        from copy import deepcopy

        _ranges_copy = deepcopy(self._ranges)
        _seqnames_copy = deepcopy(self._seqnames)
        _strand_copy = deepcopy(self._strand)
        _names_copy = deepcopy(self._names)
        _mcols_copy = deepcopy(self._mcols)
        _seqinfo_copy = deepcopy(self._seqinfo)
        _metadata_copy = deepcopy(self.metadata)

        current_class_const = type(self)
        return current_class_const(
            seqnames=_seqnames_copy,
            ranges=_ranges_copy,
            strand=_strand_copy,
            names=_names_copy,
            mcols=_mcols_copy,
            seqinfo=_seqinfo_copy,
            metadata=_metadata_copy,
        )

    def __copy__(self):
        """
        Returns:
            A shallow copy of the current ``GenomicRanges``.
        """
        current_class_const = type(self)
        return current_class_const(
            seqnames=self._seqnames,
            ranges=self._ranges,
            strand=self._strand,
            names=self._names,
            mcols=self._mcols,
            seqinfo=self._seqinfo,
            metadata=self._metadata,
        )

    def copy(self):
        """Alias for :py:meth:`~__copy__`."""
        return self.__copy__()

    ######################################
    ######>> length and iterators <<######
    ######################################

    def __len__(self) -> int:
        """
        Returns:
            Number of rows.
        """
        return len(self._ranges)

    def __iter__(self) -> GenomicRangesIter:
        """Iterator over rows."""
        return GenomicRangesIter(self)

    ##########################
    ######>> Printing <<######
    ##########################

    def __repr__(self) -> str:
        """
        Returns:
            A string representation of this ``GenomicRanges``.
        """
        output = "GenomicRanges(number_of_ranges=" + str(len(self))
        output += ", seqnames=" + ut.print_truncated_list(self._seqnames)
        output += ", ranges=" + repr(self._ranges)

        if self._strand is not None:
            output += ", strand=" + ut.print_truncated_list(self._strand)

        if self._names is not None:
            output += ", names=" + ut.print_truncated_list(self._names)

        if self._mcols is not None:
            output += ", mcols=" + repr(self._mcols)

        if self._seqinfo is not None:
            output += ", seqinfo" + repr(self._seqinfo)

        if len(self._metadata) > 0:
            output += ", metadata=" + ut.print_truncated_dict(self._metadata)

        output += ")"
        return output

    def __str__(self) -> str:
        """
        Returns:
            A pretty-printed string containing the contents of this ``GenomicRanges``.
        """
        output = f"GenomicRanges with {len(self)} range{'s' if len(self) != 1 else ''}"
        output += f" and {len(self._mcols.get_column_names())} metadata column{'s' if len(self._mcols.get_column_names()) != 1 else ''}\n"

        nr = len(self)
        added_table = False
        if nr:
            if nr <= 10:
                indices = range(nr)
                insert_ellipsis = False
            else:
                indices = [0, 1, 2, nr - 3, nr - 2, nr - 1]
                insert_ellipsis = True

            raw_floating = ut.create_floating_names(self._names, indices)
            if insert_ellipsis:
                raw_floating = raw_floating[:3] + [""] + raw_floating[3:]
            floating = ["", ""] + raw_floating

            columns = []

            header = ["seqnames", "<str>"]
            _seqnames = []
            for x in self._seqnames[indices]:
                _seqnames.append(self._seqinfo.get_seqnames()[x])

            showed = _seqnames
            if insert_ellipsis:
                showed = showed[:3] + ["..."] + showed[3:]
            columns.append(header + showed)

            header = ["ranges", "<IRanges>"]
            showed = [f"{x._start[0]} - {x.end[0]}" for _, x in self._ranges[indices]]
            if insert_ellipsis:
                showed = showed[:3] + ["..."] + showed[3:]
            columns.append(header + showed)

            header = ["strand", f"<{ut.print_type(self._strand)}>"]
            _strand = []
            for x in self._strand[indices]:
                if x == 1:
                    _strand.append("+")
                elif x == -1:
                    _strand.append("-")
                else:
                    _strand.append("*")

            showed = _strand
            if insert_ellipsis:
                showed = showed[:3] + ["..."] + showed[3:]
            columns.append(header + showed)

            if self._mcols.shape[1] > 0:
                spacer = ["|"] * (len(indices) + insert_ellipsis)
                columns.append(["", ""] + spacer)

                for col in self._mcols.get_column_names():
                    data = self._mcols.column(col)
                    showed = ut.show_as_cell(data, indices)
                    header = [col, "<" + ut.print_type(data) + ">"]
                    showed = ut.truncate_strings(
                        showed, width=max(40, len(header[0]), len(header[1]))
                    )
                    if insert_ellipsis:
                        showed = showed[:3] + ["..."] + showed[3:]
                    columns.append(header + showed)

            output += ut.print_wrapped_table(columns, floating_names=floating)
            added_table = True

        footer = []
        if self._seqinfo is not None and len(self._seqinfo):
            footer.append(
                "seqinfo("
                + str(len(self._seqinfo))
                + " sequences): "
                + ut.print_truncated_list(
                    self._seqinfo.get_seqnames(),
                    sep=" ",
                    include_brackets=False,
                    transform=lambda y: y,
                )
            )
        if len(self._metadata):
            footer.append(
                "metadata("
                + str(len(self.metadata))
                + "): "
                + ut.print_truncated_list(
                    list(self.metadata.keys()),
                    sep=" ",
                    include_brackets=False,
                    transform=lambda y: y,
                )
            )
        if len(footer):
            if added_table:
                output += "\n------\n"
            output += "\n".join(footer)

        return output

    ##########################
    ######>> seqnames <<######
    ##########################

    def get_seqnames(
        self, as_type: Literal["factor", "list"] = "list"
    ) -> Union[Tuple[np.ndarray, List[str]], List[str]]:
        """Access sequence names.

        Args:
            as_type:
                Access seqnames as factor tuple, in which case, levels and codes
                are returned.

                If ``list``, then codes are mapped to levels and returned.

        Returns:
            List of sequence names.
        """

        if as_type == "factor":
            return self._seqnames, self._seqinfo.get_seqnames()
        elif as_type == "list":
            return [self._seqinfo.get_seqnames()[x] for x in self._seqnames]
        else:
            raise ValueError("Argument 'as_type' must be 'factor' or 'list'.")

    def set_seqnames(
        self, seqnames: Union[Sequence[str], np.ndarray], in_place: bool = False
    ) -> "GenomicRanges":
        """Set new sequence names.

        Args:
            seqnames:
                List of sequence or chromosome names. Optionally can be a numpy array with indices mapped
                to :py:attr:``~seqinfo``.

            in_place:
                Whether to modify the ``GenomicRanges`` object in place.

        Returns:
            A modified ``GenomicRanges`` object, either as a copy of the original
            or as a reference to the (in-place-modified) original.
        """

        _validate_seqnames(seqnames, len(self))

        if not isinstance(seqnames, np.ndarray):
            seqnames = np.asarray(
                [self._seqinfo.get_seqnames().index(x) for x in list(seqnames)]
            )

        output = self._define_output(in_place)
        output._seqnames = seqnames
        return output

    @property
    def seqnames(self) -> Union[Union[np.ndarray, List[str]], np.ndarray]:
        """Alias for :py:meth:`~get_seqnames`."""
        return self.get_seqnames()

    @seqnames.setter
    def seqnames(self, seqnames: Union[Sequence[str], np.ndarray]):
        """Alias for :py:meth:`~set_seqnames` with ``in_place = True``.

        As this mutates the original object, a warning is raised.
        """
        warn(
            "Setting property 'seqnames' is an in-place operation, use 'set_seqnames' instead",
            UserWarning,
        )
        self.set_row_names(seqnames, in_place=True)

    ########################
    ######>> ranges <<######
    ########################

    def get_ranges(self) -> IRanges:
        """
        Returns:
            An ``IRanges`` object containing the positions.
        """

        return self._ranges

    def set_ranges(self, ranges: IRanges, in_place: bool = False) -> "GenomicRanges":
        """Set new ranges.

        Args:
            ranges:
                IRanges containing the genomic positions and widths.
                Must have the same length as ``seqnames``.

            in_place:
                Whether to modify the ``GenomicRanges`` object in place.

        Returns:
            A modified ``GenomicRanges`` object, either as a copy of the original
            or as a reference to the (in-place-modified) original.
        """
        _validate_ranges(ranges, len(self))

        output = self._define_output(in_place)
        output._ranges = ranges
        return output

    @property
    def ranges(self) -> IRanges:
        """Alias for :py:meth:`~get_ranges`."""
        return self.get_ranges()

    @ranges.setter
    def ranges(self, ranges: IRanges):
        """Alias for :py:meth:`~set_ranges` with ``in_place = True``.

        As this mutates the original object, a warning is raised.
        """
        warn(
            "Setting property 'ranges' is an in-place operation, use 'set_ranges' instead",
            UserWarning,
        )
        self.set_ranges(ranges, in_place=True)

    ########################
    ######>> strand <<######
    ########################

    def get_strand(
        self, as_type: Literal["numpy", "factor", "list"] = "numpy"
    ) -> Union[Tuple[np.ndarray, dict], List[str]]:
        """Access strand information.

        Args:
            as_type:
                Access seqnames as factor codes, in which case, a numpy
                 vector is retuned.

                If ``factor``, a tuple width levels as a dictionary and
                  indices to ``seqinfo.get_seqnames()`` is returned.

                If ``list``, then codes are mapped to levels and returned.

        Returns:
            A numpy vector representing strand, 0
            for any strand, -1 for reverse strand
            and 1 for forward strand.

            A tuple of codes and levels.

            A list of "+", "-", or "*" for each range.
        """
        if as_type == "numpy":
            return self._strand
        elif as_type == "factor":
            return self._strand, {"-1": "-", "0": "*", "1": "+"}
        elif as_type == "list":
            _strand = []
            for x in self._strand:
                if x == 1:
                    _strand.append("+")
                elif x == -1:
                    _strand.append("-")
                else:
                    _strand.append("*")
            return _strand
        else:
            raise ValueError("Argument 'as_type' must be 'factor' or 'list'.")

    def set_strand(
        self,
        strand: Optional[Union[Sequence[str], Sequence[int], np.ndarray]],
        in_place: bool = False,
    ) -> "GenomicRanges":
        """Set new strand information.

        Args:
            strand:
                Strand information for each genomic range. This should be 0 (any strand),
                1 (forward strand) or -1 (reverse strand). If None, all genomic ranges
                are assumed to be 0.

                May be provided as a list of strings representing the strand;
                "+" for forward strand, "-" for reverse strand, or "*" for any strand and will be mapped
                accordingly to 1, -1 or 0.

            in_place:
                Whether to modify the ``GenomicRanges`` object in place.

        Returns:
            A modified ``GenomicRanges`` object, either as a copy of the original
            or as a reference to the (in-place-modified) original.
        """
        if strand is None:
            strand = np.repeat(0, len(self))

        strand = sanitize_strand_vector(strand)
        _validate_optional_attrs(strand, None, None, len(self))
        output = self._define_output(in_place)
        output._strand = strand
        return output

    @property
    def strand(self) -> np.ndarray:
        """Alias for :py:meth:`~get_strand`."""
        return self.get_strand()

    @strand.setter
    def strand(
        self,
        strand: Optional[Union[Sequence[str], Sequence[int], np.ndarray]],
    ):
        """Alias for :py:meth:`~set_strand` with ``in_place = True``.

        As this mutates the original object, a warning is raised.
        """
        warn(
            "Setting property 'strand' is an in-place operation, use 'set_strand' instead",
            UserWarning,
        )
        self.set_strand(strand, in_place=True)

    ########################
    ######>> names <<#######
    ########################

    def get_names(self) -> ut.Names:
        """
        Returns:
            A list of names for each genomic range.
        """
        return self._names

    def set_names(
        self,
        names: Optional[Sequence[str]],
        in_place: bool = False,
    ) -> "GenomicRanges":
        """Set new names.

        Args:
            names:
                Names for each genomic range.

            in_place:
                Whether to modify the ``GenomicRanges`` object in place.

        Returns:
            A modified ``GenomicRanges`` object, either as a copy of the original
            or as a reference to the (in-place-modified) original.
        """
        if names is not None:
            _validate_optional_attrs(None, None, names, len(self))

            if not isinstance(names, ut.Names):
                names = ut.Names(names)

        output = self._define_output(in_place)
        output._names = names
        return output

    @property
    def names(self) -> ut.Names:
        """Alias for :py:meth:`~get_names`."""
        return self.get_names()

    @names.setter
    def names(
        self,
        names: Optional[Sequence[str]],
    ):
        """Alias for :py:meth:`~set_names` with ``in_place = True``.

        As this mutates the original object, a warning is raised.
        """
        warn(
            "Setting property 'names' is an in-place operation, use 'set_names' instead",
            UserWarning,
        )
        self.set_names(names, in_place=True)

    ########################
    ######>> mcols <<#######
    ########################

    def get_mcols(self) -> BiocFrame:
        """
        Returns:
            A ~py:class:`~biocframe.BiocFrame.BiocFrame` containing per-range annotations.
        """
        return self._mcols

    def set_mcols(
        self,
        mcols: Optional[BiocFrame],
        in_place: bool = False,
    ) -> "GenomicRanges":
        """Set new range metadata.

        Args:
            mcols:
                A ~py:class:`~biocframe.BiocFrame.BiocFrame` with length same as the number
                of ranges, containing per-range annotations.

            in_place:
                Whether to modify the ``GenomicRanges`` object in place.

        Returns:
            A modified ``GenomicRanges`` object, either as a copy of the original
            or as a reference to the (in-place-modified) original.
        """

        if mcols is None:
            mcols = BiocFrame({}, number_of_rows=len(self))

        _validate_optional_attrs(None, mcols, None, len(self))

        output = self._define_output(in_place)
        output._mcols = mcols
        return output

    @property
    def mcols(self) -> BiocFrame:
        """Alias for :py:meth:`~get_mcols`."""
        return self.get_mcols()

    @mcols.setter
    def mcols(
        self,
        mcols: Optional[BiocFrame],
    ):
        """Alias for :py:meth:`~set_mcols` with ``in_place = True``.

        As this mutates the original object, a warning is raised.
        """
        warn(
            "Setting property 'mcols' is an in-place operation, use 'set_mcols' instead",
            UserWarning,
        )
        self.set_mcols(mcols, in_place=True)

    ##########################
    ######>> seqinfo <<#######
    ##########################

    def get_seqinfo(self) -> SeqInfo:
        """
        Returns:
            A ~py:class:`~genomicranges.SeqInfo.SeqInfo` containing sequence information.
        """
        return self._seqinfo

    def set_seqinfo(
        self,
        seqinfo: Optional[SeqInfo],
        in_place: bool = False,
    ) -> "GenomicRanges":
        """Set new sequence information.

        Args:
            seqinfo:
                A ~py:class:`~genomicranges.SeqInfo.SeqInfo` object contaning information
                about sequences in :py:attr:`~seqnames`.

            in_place:
                Whether to modify the ``GenomicRanges`` object in place.

        Returns:
            A modified ``GenomicRanges`` object, either as a copy of the original
            or as a reference to the (in-place-modified) original.
        """
        seqnames = self.get_seqnames(as_type="list")

        if seqinfo is None:
            seqinfo = SeqInfo(seqnames=seqnames)

        self._reverse_seqindex = None
        new_seqnames = self._sanitize_seqnames(seqnames, seqinfo)

        _validate_seqnames(new_seqnames, seqinfo, len(self))

        output = self._define_output(in_place)
        output._seqinfo = seqinfo
        output._seqnames = new_seqnames
        return output

    @property
    def seqinfo(self) -> np.ndarray:
        """Alias for :py:meth:`~get_seqinfo`."""
        return self.get_seqinfo()

    @seqinfo.setter
    def seqinfo(
        self,
        seqinfo: Optional[SeqInfo],
    ):
        """Alias for :py:meth:`~set_seqinfo` with ``in_place = True``.

        As this mutates the original object, a warning is raised.
        """
        warn(
            "Setting property 'seqinfo' is an in-place operation, use 'set_seqinfo' instead",
            UserWarning,
        )
        self.set_seqinfo(seqinfo, in_place=True)

    ###########################
    ######>> metadata <<#######
    ###########################

    def get_metadata(self) -> dict:
        """
        Returns:
            Dictionary of metadata for this object.
        """
        return self._metadata

    def set_metadata(self, metadata: dict, in_place: bool = False) -> "GenomicRanges":
        """Set additional metadata.

        Args:
            metadata:
                New metadata for this object.

            in_place:
                Whether to modify the ``GenomicRanges`` object in place.

        Returns:
            A modified ``GenomicRanges`` object, either as a copy of the original
            or as a reference to the (in-place-modified) original.
        """
        if not isinstance(metadata, dict):
            raise TypeError(
                f"`metadata` must be a dictionary, provided {type(metadata)}."
            )
        output = self._define_output(in_place)
        output._metadata = metadata
        return output

    @property
    def metadata(self) -> dict:
        """Alias for :py:attr:`~get_metadata`."""
        return self.get_metadata()

    @metadata.setter
    def metadata(self, metadata: dict):
        """Alias for :py:attr:`~set_metadata` with ``in_place = True``.

        As this mutates the original object, a warning is raised.
        """
        warn(
            "Setting property 'metadata' is an in-place operation, use 'set_metadata' instead",
            UserWarning,
        )
        self.set_metadata(metadata, in_place=True)

    ################################
    ######>> Single getters <<######
    ################################

    def get_start(self) -> np.ndarray:
        """Get all start positions.

        Returns:
            NumPy array of 32-bit signed integers containing the start
            positions for all ranges.
        """
        return self._ranges.get_start()

    @property
    def start(self) -> np.ndarray:
        """Alias for :py:attr:`~get_start`."""
        return self.get_start()

    def get_end(self) -> np.ndarray:
        """Get all end positions.

        Returns:
            NumPy array of 32-bit signed integers containing the end
            positions for all ranges.
        """
        return self._ranges.get_end()

    @property
    def end(self) -> np.ndarray:
        """Alias for :py:attr:`~get_end`."""
        return self.get_end()

    def get_width(self) -> np.ndarray:
        """Get width of each genomic range.

        Returns:
            NumPy array of 32-bit signed integers containing the width
            for all ranges.
        """
        return self._ranges.get_width()

    @property
    def width(self) -> np.ndarray:
        """Alias for :py:attr:`~get_width`."""
        return self.get_width()

    #########################
    ######>> Slicers <<######
    #########################

    def get_subset(self, subset: Union[str, int, bool, Sequence]) -> "GenomicRanges":
        """Subset ``GenomicRanges``, based on their indices or names.

        Args:
            subset:
                Indices to be extracted. This may be an integer, boolean, string,
                or any sequence thereof, as supported by
                :py:meth:`~biocutils.normalize_subscript.normalize_subscript`.
                Scalars are treated as length-1 sequences.

                Strings may only be used if :py:attr:``~names`` are available (see
                :py:meth:`~get_names`). The first occurrence of each string
                in the names is used for extraction.

        Returns:
            A new ``GenomicRanges`` object with the ranges of interest.
        """
        if len(self) == 0:
            return GenomicRanges.empty()

        idx, _ = ut.normalize_subscript(subset, len(self), self._names)

        current_class_const = type(self)
        return current_class_const(
            seqnames=self._seqnames[idx],
            ranges=self._ranges[idx],
            strand=self._strand[idx],
            names=self._names[idx] if self._names is not None else None,
            mcols=self._mcols[idx, :],
            seqinfo=self._seqinfo,
            metadata=self._metadata,
        )

    def __getitem__(self, subset: Union[str, int, bool, Sequence]) -> "GenomicRanges":
        """Alias to :py:attr:`~get_subset`."""
        return self.get_subset(subset)

    def set_subset(
        self,
        args: Union[Sequence, int, str, bool, slice, range],
        value: "GenomicRanges",
        in_place: bool = False,
    ) -> "GenomicRanges":
        """Add or update positions (in-place operation).

        Args:
            args:
                Integer indices, a boolean filter, or (if the current object is
                named) names specifying the ranges to be replaced, see
                :py:meth:`~biocutils.normalize_subscript.normalize_subscript`.

            value:
                An ``GenomicRanges`` object of length equal to the number of ranges
                to be replaced, as specified by ``subset``.

            in_place:
                Whether to modify the ``GenomicRanges`` object in place.

        Returns:
            A modified ``GenomicRanges`` object, either as a copy of the original
            or as a reference to the (in-place-modified) original.
        """
        idx, _ = ut.normalize_subscript(args, len(self), self._names)

        output = self._define_output(in_place)

        output._seqnames[idx] = value._seqnames
        output._ranges[idx] = value._ranges
        output._strand[idx] = value._strand

        if value._names is not None:
            if output._names is None:
                output._names = [""] * len(output)
            for i, j in enumerate(idx):
                output._names[j] = value._names[i]
        elif output._names is not None:
            for i, j in enumerate(idx):
                output._names[j] = ""

        if value._mcols is not None:
            output._mcols[idx, :] = value._mcols

        return output

    def __setitem__(
        self,
        args: Union[Sequence, int, str, bool, slice, range],
        value: "GenomicRanges",
    ) -> "GenomicRanges":
        """Alias to :py:attr:`~set_subset`.

        This operation modifies object in-place.
        """

        warn(
            "Modifying a subset of the object is an in-place operation, use 'set_subset' instead",
            UserWarning,
        )

        return self.set_subset(args, value, in_place=True)

    ################################
    ######>> pandas interop <<######
    ################################

    def to_pandas(self) -> "pandas.DataFrame":
        """Convert this ``GenomicRanges`` object into a :py:class:`~pandas.DataFrame`.

        Returns:
            A :py:class:`~pandas.DataFrame` object.
        """
        import pandas as pd

        _rdf = self._ranges.to_pandas()
        _rdf["seqnames"] = self.get_seqnames()
        _rdf["strand"] = self.get_strand(as_type="list")

        if self._names is not None:
            _rdf.index = self._names

        if self._mcols is not None:
            if self._mcols.shape[1] > 0:
                _rdf = pd.concat([_rdf, self._mcols.to_pandas()], axis=1)

        return _rdf

    @classmethod
    def from_pandas(cls, input: "pandas.DataFrame") -> "GenomicRanges":
        """Create a ``GenomicRanges`` from a :py:class:`~pandas.DataFrame` object.

        Args:
            input:
                Input data. must contain columns 'seqnames', 'starts' and 'widths' or "ends".

        Returns:
            A ``GenomicRanges`` object.
        """
        from pandas import DataFrame

        if not isinstance(input, DataFrame):
            raise TypeError("`input` is not a pandas `DataFrame` object.")

        if "starts" not in input.columns:
            raise ValueError("'input' must contain column 'starts'.")
        start = input["starts"].tolist()

        if "widths" not in input.columns and "ends" not in input.columns:
            raise ValueError("'input' must contain either 'widths' or 'ends' columns.")

        drops = []
        if "widths" in input.columns:
            drops.append("widths")
            width = input["widths"].tolist()
        else:
            drops.append("ends")
            width = input["ends"] - input["starts"]

        if "seqnames" not in input.columns:
            raise ValueError("'input' must contain column 'seqnames'.")
        seqnames = input["seqnames"].tolist()

        ranges = IRanges(start, width)

        strand = None
        if "strand" in input.columns:
            strand = input["strand"].tolist()
            drops.append("strand")

        # mcols
        drops.extend(["starts", "seqnames"])
        mcols_df = input.drop(columns=drops)

        mcols = None
        if (not mcols_df.empty) or len(mcols_df.columns) > 0:
            mcols = BiocFrame.from_pandas(mcols_df)

        names = None
        if input.index is not None:
            names = [str(i) for i in input.index.to_list()]

        return cls(
            ranges=ranges, seqnames=seqnames, strand=strand, names=names, mcols=mcols
        )

    ################################
    ######>> polars interop <<######
    ################################

    def to_polars(self) -> "polars.DataFrame":
        """Convert this ``GenomicRanges`` object into a :py:class:`~polars.DataFrame`.

        Returns:
            A :py:class:`~polars.DataFrame` object.
        """
        import polars as pl

        _rdf = self._ranges.to_polars()
        _rdf = _rdf.with_columns(
            seqnames=self.get_seqnames(), strand=self.get_strand(as_type="list")
        )

        if self._names is not None:
            _rdf = _rdf.with_columns(rownames=self._names)

        if self._mcols is not None:
            if self._mcols.shape[1] > 0:
                _rdf = pl.concat([_rdf, self._mcols.to_polars()], how="horizontal")

        return _rdf

    @classmethod
    def from_polars(cls, input: "polars.DataFrame") -> "GenomicRanges":
        """Create a ``GenomicRanges`` from a :py:class:`~polars.DataFrame` object.

        Args:
            input:
                Input polars DataFrame.
                must contain columns 'seqnames', 'starts' and 'widths' or "ends".

        Returns:
            A ``GenomicRanges`` object.
        """
        from polars import DataFrame

        if not isinstance(input, DataFrame):
            raise TypeError("`input` is not a polars `DataFrame` object.")

        if "starts" not in input.columns:
            raise ValueError("'input' must contain column 'starts'.")
        start = input["starts"].to_list()

        if "widths" not in input.columns and "ends" not in input.columns:
            raise ValueError("'input' must contain either 'widths' or 'ends' columns.")

        drops = []
        if "widths" in input.columns:
            drops.append("widths")
            width = input["widths"].to_list()
        else:
            drops.append("ends")
            width = input["ends"] - input["starts"]

        if "seqnames" not in input.columns:
            raise ValueError("'input' must contain column 'seqnames'.")
        seqnames = input["seqnames"].to_list()

        ranges = IRanges(start, width)

        strand = None
        if "strand" in input.columns:
            strand = input["strand"].to_list()
            drops.append("strand")

        # mcols
        drops.extend(["starts", "seqnames"])
        mcols_df = input.drop(drops)

        mcols = None
        if (not mcols_df.is_empty()) or len(mcols_df.columns) > 0:
            mcols = BiocFrame.from_polars(mcols_df)

        names = None

        return cls(
            ranges=ranges, seqnames=seqnames, strand=strand, names=names, mcols=mcols
        )

    #####################################
    ######>> intra-range methods <<######
    #####################################

    def flank(
        self,
        width: int,
        start: bool = True,
        both: bool = False,
        ignore_strand: bool = False,
        in_place: bool = False,
    ) -> "GenomicRanges":
        """Compute flanking ranges for each range. The logic for this comes from the `R/GenomicRanges` & `IRanges`
        packages.

        If ``start`` is ``True`` for a given range, the flanking occurs at the `start`,
        otherwise the `end`.
        The `widths` of the flanks are given by the ``width`` parameter.

        ``width`` can be negative, in which case the flanking region is
        reversed so that it represents a prefix or suffix of the range.

        Usage:

            `gr.flank(3, True)`, where "x" indicates a range in ``gr`` and "-" indicates the
            resulting flanking region:
                ---xxxxxxx
            If ``start`` were ``False``, the range in ``gr`` becomes
                xxxxxxx---
            For negative width, i.e. `gr.flank(x, -3, FALSE)`, where "*" indicates the overlap
            between "x" and the result:
                xxxx***
            If ``both`` is ``True``, then, for all ranges in "x", the flanking regions are
            extended into (or out of, if ``width`` is negative) the range, so that the result
            straddles the given endpoint and has twice the width given by width.

            This is illustrated below for `gr.flank(3, both=TRUE)`:
                ---***xxxx

        Args:
            width:
                Width to flank by. May be negative.

            start:
                Whether to only flank starts. Defaults to True.

            both:
                Whether to flank both starts and ends. Defaults to False.

            ignore_strand:
                Whether to ignore strands. Defaults to False.

            in_place:
                Whether to modify the ``GenomicRanges`` object in place.

        Returns:
            A modified ``GenomicRanges`` object with the flanked regions,
            either as a copy of the original or as a reference to the
            (in-place-modified) original.
        """

        all_starts = self.start
        all_ends = self.end
        all_strands = self.strand

        # figure out which position to pin, start or end?
        start_flags = np.repeat(start, len(all_strands))
        if not ignore_strand:
            start_flags = [
                start != (all_strands[i] == -1) for i in range(len(all_strands))
            ]

        new_starts = []
        new_widths = []
        # if both is true, then depending on start_flag, we extend it out
        # I couldn't understand the scenario's with witdh <=0,
        # so refer to the R implementation here
        for idx in range(len(start_flags)):
            sf = start_flags[idx]
            tstart = 0
            if both is True:
                tstart = (
                    all_starts[idx] - abs(width) if sf else all_ends[idx] - abs(width)
                )
            else:
                if width >= 0:
                    tstart = all_starts[idx] - abs(width) if sf else all_ends[idx]
                else:
                    tstart = all_starts[idx] if sf else all_ends[idx] + width

            new_starts.append(tstart)
            new_widths.append((width * (2 if both else 1)))

        output = self._define_output(in_place)
        output._ranges = IRanges(new_starts, new_widths)
        return output

    def resize(
        self,
        width: Union[int, List[int], np.ndarray],
        fix: Literal["start", "end", "center"] = "start",
        ignore_strand: bool = False,
        in_place: bool = False,
    ) -> "GenomicRanges":
        """Resize ranges to the specified ``width`` where either the ``start``, ``end``, or ``center`` is used as an
        anchor.

        Args:
            width:
                Width to resize, cannot be negative!

            fix:
                Fix positions by "start", "end", or "center".
                Defaults to "start".

            ignore_strand:
                Whether to ignore strands. Defaults to False.

            in_place:
                Whether to modify the ``GenomicRanges`` object in place.

        Raises:
            ValueError:
                If parameter ``fix`` is neither `start`, `end`, nor `center`.
                If ``width`` is negative.

        Returns:
            A modified ``GenomicRanges`` object with the resized regions,
            either as a copy of the original or as a reference to the
            (in-place-modified) original.
        """
        _REV_FIX = {"start": "end", "end": "start", "center": "center"}
        if ignore_strand is False:
            fix = [fix] * len(self)
            for i in range(len(self.strand)):
                if self._strand[i] == -1:
                    fix[i] = _REV_FIX[fix[i]]

        output = self._define_output(in_place)
        output._ranges = self._ranges.resize(width=width, fix=fix)
        return output

    def shift(
        self, shift: Union[int, List[int], np.ndarray] = 0, in_place: bool = False
    ) -> "GenomicRanges":
        """Shift all intervals.

        Args:
            shift:
                Shift interval. If shift is 0, the current
                object is returned. Defaults to 0.

            in_place:
                Whether to modify the ``GenomicRanges`` object in place.

        Returns:
            A modified ``GenomicRanges`` object with the shifted regions,
            either as a copy of the original or as a reference to the
            (in-place-modified) original.
        """
        output = self._define_output(in_place)

        if shift == 0:
            return self

        output._ranges = self._ranges.shift(shift=shift)
        return output

    def promoters(
        self, upstream: int = 2000, downstream: int = 200, in_place: bool = False
    ) -> "GenomicRanges":
        """Extend intervals to promoter regions.

        Generates promoter ranges relative to the transcription start site (TSS),
        where TSS is start(x). The promoter range is expanded around the TSS
        according to the upstream and downstream arguments. Upstream represents
        the number of nucleotides in the 5' direction and downstream the number
        in the 3' direction. The full range is defined as, (`start(x) - upstream`)
        to (`start(x) + downstream - 1`).

        Args:
            upstream:
                Number of positions to extend in the 5' direction.
                Defaults to 2000.

            downstream:
                Number of positions to extend in the 3' direction.
                Defaults to 200.

            in_place:
                Whether to modify the ``GenomicRanges`` object in place.

        Returns:
            A modified ``GenomicRanges`` object with the promoter regions,
            either as a copy of the original or as a reference to the
            (in-place-modified) original.
        """
        all_starts = self.start
        all_ends = self.end
        all_strands = self.strand

        start_flags = [all_strands[i] != -1 for i in range(len(all_strands))]

        new_starts = np.asarray(
            [
                (
                    all_starts[idx] - upstream
                    if start_flags[idx]
                    else all_ends[idx] - downstream
                )
                for idx in range(len(start_flags))
            ]
        )
        new_ends = np.asarray(
            [
                (
                    all_starts[idx] + downstream
                    if start_flags[idx]
                    else all_ends[idx] + upstream
                )
                for idx in range(len(start_flags))
            ]
        )

        output = self._define_output(in_place)
        output._ranges = IRanges(start=new_starts, width=(new_ends - new_starts))
        return output

    def restrict(
        self,
        start: Optional[Union[int, List[int], np.ndarray]] = None,
        end: Optional[Union[int, List[int], np.ndarray]] = None,
        keep_all_ranges: bool = False,
        in_place: bool = False,
    ) -> "GenomicRanges":
        """Restrict ranges to a given start and end positions.

        Args:
            start:
                Start position. Defaults to None.

            end:
                End position. Defaults to None.

            keep_all_ranges:
                Whether to keep intervals that do not overlap with start and end.
                Defaults to False.

            in_place:
                Whether to modify the ``GenomicRanges`` object in place.

        Returns:
            A modified ``GenomicRanges`` object with the restricted regions,
            either as a copy of the original or as a reference to the
            (in-place-modified) original.
        """

        restricted_ir = self._ranges.restrict(
            start=start, end=end, keep_all_ranges=True
        )
        output = self._define_output(in_place)
        output._ranges = restricted_ir

        if keep_all_ranges is True:
            restricted_ir._width = np.clip(restricted_ir.width, 0, None)
        else:
            _flt_idx = list(np.where(restricted_ir.width > -1)[0])
            output = output[_flt_idx]

        return output

    def trim(self, in_place: bool = False) -> "GenomicRanges":
        """Trim sequences outside of bounds for non-circular chromosomes.

        Args:
            in_place:
                Whether to modify the ``GenomicRanges`` object in place.

        Returns:
            A modified ``GenomicRanges`` object with the trimmed regions,
            either as a copy of the original or as a reference to the
            (in-place-modified) original.
        """

        if self.seqinfo is None:
            raise ValueError("Cannot trim ranges. `seqinfo` is not available.")

        seqlengths = self.seqinfo.seqlengths
        is_circular = self.seqinfo.is_circular

        if seqlengths is None:
            raise ValueError("Cannot trim ranges. `seqlengths` is not available.")

        if is_circular is None:
            warn("considering all sequences as non-circular...")

        all_chrs = self._seqnames
        all_ends = self.end

        new_ends = []
        for i in range(len(self)):
            _t_chr = all_chrs[i]
            _end = all_ends[i]

            if (
                is_circular is not None
                and is_circular[_t_chr] is False
                and _end > seqlengths[_t_chr]
            ):
                _end = seqlengths[_t_chr] + 1

            new_ends.append(_end)

        output = self._define_output(in_place)
        output._ranges.width = np.asarray(new_ends) - output._ranges.start
        return output

    def narrow(
        self,
        start: Optional[Union[int, List[int], np.ndarray]] = None,
        width: Optional[Union[int, List[int], np.ndarray]] = None,
        end: Optional[Union[int, List[int], np.ndarray]] = None,
        in_place: bool = False,
    ) -> "GenomicRanges":
        """Narrow genomic positions by provided ``start``, ``width`` and ``end`` parameters.

        Important: these parameters are relative shift in positions for each range.

        Args:
            start:
                Relative start position. Defaults to None.

            width:
                Relative end position. Defaults to None.

            end:
                Relative width of the interval. Defaults to None.

            in_place:
                Whether to modify the ``GenomicRanges`` object in place.

        Returns:
            A modified ``GenomicRanges`` object with the trimmed regions,
            either as a copy of the original or as a reference to the
            (in-place-modified) original.
        """
        if start is not None and end is not None and width is not None:
            raise ValueError(
                "Only provide two of the three parameters - `start`, "
                "`end` and `width` but not all!"
            )

        if width is not None:
            if start is None and end is None:
                raise ValueError(
                    "If width is provided, either start or end must be provided."
                )

        narrow_ir = self._ranges.narrow(start=start, end=end, width=width)
        output = self._define_output(in_place)
        output._ranges = narrow_ir
        return output

    def _group_indices_by_chrm(self, ignore_strand: bool = False) -> dict:
        __strand = self._strand.copy()
        if ignore_strand:
            __strand = np.zeros(len(self), dtype=np.int8)
        # else:
        #     __strand[__strand == 0] = 1

        _seqnames = [self._seqinfo._seqnames[i] for i in self._seqnames]
        grp_keys = np.char.add(
            np.char.add(_seqnames, f"{_granges_delim}"), __strand.astype(str)
        )
        unique_grps, inverse_indices = np.unique(grp_keys, return_inverse=True)

        chrm_grps = {
            str(grp): np.where(inverse_indices == i)[0].tolist()
            for i, grp in enumerate(unique_grps)
        }

        return chrm_grps

    def reduce(
        self,
        with_reverse_map: bool = False,
        drop_empty_ranges: bool = False,
        min_gap_width: int = 1,
        ignore_strand: bool = False,
    ) -> "GenomicRanges":
        """Reduce orders the ranges, then merges overlapping or adjacent ranges.

        Args:
            with_reverse_map:
                Whether to return map of indices back to
                original object. Defaults to False.

            drop_empty_ranges:
                Whether to drop empty ranges. Defaults to False.

            min_gap_width:
                Ranges separated by a gap of
                at least ``min_gap_width`` positions are not merged. Defaults to 1.

            ignore_strand:
                Whether to ignore strands. Defaults to False.

        Returns:
            A new ``GenomicRanges`` object with reduced intervals.
        """
        chrm_grps = self._group_indices_by_chrm(ignore_strand=ignore_strand)

        _new_mcols = self._ranges._mcols.set_column("reduceindices", range(len(self)))
        _new_ranges = self._ranges.set_mcols(_new_mcols)
        _new_self = self.set_ranges(_new_ranges)

        all_grp_ranges = []
        rev_map = []
        groups = []

        for seq in _new_self._seqinfo._seqnames:
            _iter_strands = [0] if ignore_strand is True else [1, -1, 0]
            for strd in _iter_strands:
                _key = f"{seq}{_granges_delim}{strd}"
                if _key in chrm_grps:
                    _grp_subset = _new_self[chrm_grps[_key]]
                    _oindices = _grp_subset._ranges._mcols.get_column("reduceindices")

                    res_ir = _grp_subset._ranges.reduce(
                        with_reverse_map=True,
                        drop_empty_ranges=drop_empty_ranges,
                        min_gap_width=min_gap_width,
                    )

                    groups.extend([_key] * len(res_ir))
                    all_grp_ranges.append(res_ir)
                    _rev_map = []
                    for j in res_ir._mcols.get_column("revmap"):
                        _rev_map.append([_oindices[x] for x in j])
                    rev_map.extend(_rev_map)

        all_merged_ranges = ut.combine_sequences(*all_grp_ranges)

        splits = [x.split(_granges_delim) for x in groups]
        new_seqnames = [x[0] for x in splits]
        new_strand = np.asarray([int(x[1]) for x in splits])

        output = GenomicRanges(
            seqnames=new_seqnames, strand=new_strand, ranges=all_merged_ranges
        )

        if with_reverse_map is True:
            output._mcols.set_column("revmap", rev_map, in_place=True)

        # self._ranges._mcols.remove_column("reduceindices", in_place=True)

        return output

    def range(
        self, with_reverse_map: bool = False, ignore_strand: bool = False
    ) -> "GenomicRanges":
        """Calculate range bounds for each distinct (seqname, strand) pair.

        Args:
            with_reverse_map:
                Whether to return map of indices back to
                original object. Defaults to False.

            ignore_strand:
                Whether to ignore strands. Defaults to False.

        Returns:
            A new ``GenomicRanges`` object with the range bounds.
        """
        chrm_grps = self._group_indices_by_chrm(ignore_strand=ignore_strand)

        all_grp_ranges = []
        rev_map = []
        groups = []

        for seq in self._seqinfo.get_seqnames():
            _iter_strands = [0] if ignore_strand is True else [1, -1, 0]
            for strd in _iter_strands:
                _key = f"{seq}{_granges_delim}{strd}"
                if _key in chrm_grps:
                    _grp_subset = self[chrm_grps[_key]]
                    res_ir = _grp_subset._ranges.range()

                    groups.extend([_key] * len(res_ir))
                    all_grp_ranges.append(res_ir)
                    rev_map.extend(chrm_grps[_key] * len(res_ir))

        all_merged_ranges = ut.combine_sequences(*all_grp_ranges)

        splits = [x.split(_granges_delim) for x in groups]
        new_seqnames = [x[0] for x in splits]
        new_strand = np.asarray([int(x[1]) for x in splits])

        output = GenomicRanges(
            seqnames=new_seqnames, strand=new_strand, ranges=all_merged_ranges
        )

        if with_reverse_map is True:
            output._mcols.set_column("revmap", rev_map, in_place=True)

        return output

    def gaps(
        self,
        start: int = 1,
        end: Optional[Union[int, Dict[str, int]]] = None,
        ignore_strand: bool = False,
    ) -> "GenomicRanges":
        """Identify complemented ranges for each distinct (seqname, strand) pair.

        Args:
            start:
                Restrict chromosome start position. Defaults to 1.

            end:
                Restrict end position for each chromosome.
                Defaults to None. If None, extracts sequence information from
                :py:attr:`~seqinfo` object if available.

            ignore_strand:
                Whether to ignore strands. Defaults to False.

        Returns:
            A new ``GenomicRanges`` with complement ranges.
        """
        chrm_grps = self._group_indices_by_chrm(ignore_strand=ignore_strand)
        all_grp_ranges = []
        groups = []

        for i, chrm in enumerate(self._seqinfo.get_seqnames()):
            _iter_strands = [0] if ignore_strand is True else [1, -1, 0]
            for strd in _iter_strands:
                _key = f"{chrm}{_granges_delim}{strd}"

                _end = None
                if isinstance(end, dict):
                    _end = end[chrm]
                elif isinstance(end, int):
                    _end = end

                gaps = None
                if _key in chrm_grps:
                    _grp_subset = self[chrm_grps[_key]]
                    gaps = _grp_subset._ranges.gaps(
                        start=start,
                        end=_end,  # - 1 if _end is not None else _end
                    )
                else:
                    if _end is None:
                        _end = self._seqinfo.seqlengths[i]

                    if _end is not None:
                        gaps = IRanges(start=[start], width=[_end - start + 1])

                if gaps is not None:
                    all_grp_ranges.append(gaps)
                    groups.extend([_key] * len(gaps))

        all_merged_ranges = ut.combine_sequences(*all_grp_ranges)

        splits = [x.split(_granges_delim) for x in groups]
        new_seqnames = [x[0] for x in splits]
        new_strand = np.asarray([int(x[1]) for x in splits])

        output = GenomicRanges(
            seqnames=new_seqnames, strand=new_strand, ranges=all_merged_ranges
        )

        return output

    def disjoin(
        self, with_reverse_map: bool = False, ignore_strand: bool = False
    ) -> "GenomicRanges":
        """Calculate disjoint genomic positions for each distinct (seqname, strand) pair.

        Args:
            with_reverse_map:
                Whether to return a map of indices back to the original object.
                Defaults to False.

            ignore_strand:
                Whether to ignore strands. Defaults to False.

        Returns:
            A new ``GenomicRanges`` containing disjoint ranges.
        """
        chrm_grps = self._group_indices_by_chrm(ignore_strand=ignore_strand)

        all_grp_ranges = []
        rev_map = []
        groups = []

        for seq in self._seqinfo.get_seqnames():
            _iter_strands = [0] if ignore_strand is True else [1, -1, 0]
            for strd in _iter_strands:
                _key = f"{seq}{_granges_delim}{strd}"
                if _key in chrm_grps:
                    _grp_subset = self[chrm_grps[_key]]
                    res_ir = _grp_subset._ranges.disjoin(with_reverse_map=True)

                    groups.append(_key)
                    all_grp_ranges.append(res_ir)

                    _rev_map = []
                    for j in res_ir._mcols.get_column("revmap"):
                        _rev_map.append([chrm_grps[_key][x] for x in j])
                    rev_map.append(_rev_map[0])

        all_merged_ranges = ut.combine_sequences(*all_grp_ranges)

        splits = [x.split(_granges_delim) for x in groups]
        new_seqnames = [x[0] for x in splits]
        new_strand = np.asarray([int(x[1]) for x in splits])

        output = GenomicRanges(
            seqnames=new_seqnames, strand=new_strand, ranges=all_merged_ranges
        )

        if with_reverse_map is True:
            output._mcols.set_column("revmap", rev_map, in_place=True)

        return output

    def coverage(
        self, shift: int = 0, width: Optional[int] = None, weight: int = 1
    ) -> Dict[str, np.ndarray]:
        """Calculate coverage for each chromosome, For each position, counts the number of ranges that cover it.

        Args:
            shift:
                Shift all genomic positions. Defaults to 0.

            width:
                Restrict the width of all
                chromosomes. Defaults to None.

            weight:
                Weight to use. Defaults to 1.

        Returns:
            A dictionary with chromosome names as keys and the
            coverage vector as value.
        """
        chrm_grps = self._group_indices_by_chrm(ignore_strand=True)

        shift_arr = None
        if shift > 0:
            shift_arr = np.zeros(shift)

        result = {}
        for chrm, group in chrm_grps.items():
            _grp_subset = self[group]

            all_intvals = [
                (x[0], x[1])
                for x in zip(_grp_subset._ranges._start, _grp_subset._ranges.end)
            ]

            cov, _ = create_np_vector(intervals=all_intvals, with_reverse_map=False)

            if shift > 0:
                cov = ut.combine_sequences(shift_arr, cov)

            if weight > 0:
                cov = cov * weight

            if width is not None:
                cov = cov[:width]

            result[chrm.split(_granges_delim)[0]] = cov

        return result

    ################################
    ######>> set operations <<######
    ################################

    def union(self, other: "GenomicRanges") -> "GenomicRanges":
        """Find union of genomic intervals with `other`.

        Args:
            other:
                The other ``GenomicRanges`` object.

        Raises:
            TypeError:
                If ``other`` is not a ``GenomicRanges``.

        Returns:
            A new ``GenomicRanges`` object with all ranges.
        """

        if not isinstance(other, GenomicRanges):
            raise TypeError("'other' is not a `GenomicRanges` object.")

        all_combined = _combine_GenomicRanges(self, other)
        output = all_combined.reduce(min_gap_width=0, drop_empty_ranges=True)
        return output

    def setdiff(self, other: "GenomicRanges") -> "GenomicRanges":
        """Find set difference of genomic intervals with `other`.

        Args:
            other:
                The other ``GenomicRanges`` object.

        Raises:
            TypeError:
                If ``other`` is not of type ``GenomicRanges``.


        Returns:
            A new ``GenomicRanges`` object with the diff ranges.
        """
        if not isinstance(other, GenomicRanges):
            raise TypeError("'other' is not a `GenomicRanges` object.")

        all_combined = _fast_combine_GenomicRanges(self, other)
        range_bounds = all_combined.range(ignore_strand=True)
        rb_ends = {}
        for _, val in range_bounds:
            rb_ends[val.get_seqnames()[0]] = val.end[0]

        x_gaps = self.gaps(end=rb_ends)
        x_gaps_u = x_gaps.union(other)
        diff = x_gaps_u.gaps(end=rb_ends)

        return diff

    def intersect(self, other: "GenomicRanges") -> "GenomicRanges":
        """Find intersecting genomic intervals with `other`.

        Args:
            other:
                The other ``GenomicRanges`` object.

        Raises:
            TypeError:
                If ``other`` is not a ``GenomicRanges``.

        Returns:
            A new ``GenomicRanges`` object with intersecting ranges.
        """

        if not isinstance(other, GenomicRanges):
            raise TypeError("'other' is not a `GenomicRanges` object.")

        all_combined = _fast_combine_GenomicRanges(self, other)
        range_bounds = all_combined.range(ignore_strand=True)
        rb_ends = {}
        for _, val in range_bounds:
            rb_ends[val.get_seqnames()[0]] = val.end[0]

        _gaps = other.gaps(end=rb_ends)
        # _inter = self.setdiff(_gaps)
        x_gaps = self.gaps(end=rb_ends)
        x_gaps_u = x_gaps.union(_gaps)
        diff = x_gaps_u.gaps(end=rb_ends)
        return diff

    def intersect_ncls(self, other: "GenomicRanges") -> "GenomicRanges":
        """Find intersecting genomic intervals with `other` (uses NCLS index).

        Args:
            other:
                The other ``GenomicRanges`` object.

        Raises:
            TypeError:
                If ``other`` is not a ``GenomicRanges``.

        Returns:
            A new ``GenomicRanges`` object with intersecting ranges.
        """
        if not isinstance(other, GenomicRanges):
            raise TypeError("'other' is not a `GenomicRanges` object.")

        if not ut.package_utils.is_package_installed("ncls"):
            raise ImportError("package: 'ncls' is not installed.")

        from ncls import NCLS

        self_end = self.end
        other_end = other.end

        other_ncls = NCLS(other.start, other_end, np.arange(len(other)))
        _self_indexes, _other_indexes = other_ncls.all_overlaps_both(
            self.start, self_end, np.arange(len(self))
        )

        other_chrms = np.array(
            [other._seqinfo._seqnames[other._seqnames[i]] for i in _other_indexes]
        )
        self_chrms = np.array(
            [self._seqinfo._seqnames[self._seqnames[i]] for i in _self_indexes]
        )

        other_strands = other._strand[_other_indexes]
        self_strands = self._strand[_self_indexes]

        filtered_indexes = np.logical_and(
            other_chrms == self_chrms, other_strands == self_strands
        )

        self_starts = self.start[_self_indexes][filtered_indexes]
        other_starts = other.start[_other_indexes][filtered_indexes]
        new_starts = np.where(self_starts > other_starts, self_starts, other_starts)

        self_ends = self_end[_self_indexes][filtered_indexes]
        other_ends = other_end[_other_indexes][filtered_indexes]
        new_ends = np.where(self_ends < other_ends, self_ends, other_ends)

        # filtered_keys = self_grp_keys[filtered_indexes]
        # splits = [x.split(_granges_delim) for x in filtered_keys]
        new_seqnames = self_chrms[filtered_indexes].tolist()
        new_strands = self_strands[filtered_indexes]

        output = GenomicRanges(
            seqnames=new_seqnames,
            ranges=IRanges(new_starts, new_ends - new_starts),
            strand=np.array(new_strands).astype(np.int8),
        )

        return output

    ###################################
    ######>> search operations <<######
    ###################################

    def find_overlaps(
        self,
        query: "GenomicRanges",
        query_type: Literal["any", "start", "end", "within"] = "any",
        select: Literal["all", "first", "last", "arbitrary"] = "all",
        max_gap: int = -1,
        min_overlap: int = 1,
        ignore_strand: bool = False,
    ) -> List[List[int]]:
        """Find overlaps between subject (self) and a ``query`` ``GenomicRanges`` object.

        Args:
            query:
                Query `GenomicRanges`.

            query_type:
                Overlap query type, must be one of

                - "any": Any overlap is good
                - "start": Overlap at the beginning of the intervals
                - "end": Must overlap at the end of the intervals
                - "within": Fully contain the query interval

                Defaults to "any".

            select:
                Determine what hit to choose when
                there are multiple hits for an interval in ``subject``.

            max_gap:
                Maximum gap allowed in the overlap.
                Defaults to -1 (no gap allowed).

            min_overlap:
                Minimum overlap with query. Defaults to 1.

            ignore_strand:
                Whether to ignore strands. Defaults to False.

        Raises:
            TypeError: If ``query`` is not of type `GenomicRanges`.

        Returns:
            A list with the same length as ``query``,
            containing hits to overlapping indices.
        """
        OVERLAP_QUERY_TYPES = ["any", "start", "end", "within"]
        if not isinstance(query, GenomicRanges):
            raise TypeError("'query' is not a `GenomicRanges` object.")

        if query_type not in OVERLAP_QUERY_TYPES:
            raise ValueError(
                f"'{query_type}' must be one of {', '.join(OVERLAP_QUERY_TYPES)}."
            )

        rev_map = [[] for _ in range(len(query))]
        subject_chrm_grps = self._group_indices_by_chrm(ignore_strand=ignore_strand)
        query_chrm_grps = query._group_indices_by_chrm(ignore_strand=ignore_strand)

        print("subkect keys", subject_chrm_grps.keys())
        print("query keys", query_chrm_grps.keys())

        for group, indices in query_chrm_grps.items():
            print(group)
            _subset = []
            if group in subject_chrm_grps:
                _subset.extend(subject_chrm_grps[group])

            _grp_split = group.split(_granges_delim)
            print(_grp_split)
            if _grp_split[1] != "0":
                print("if")
                _any_grp_fwd = f"{_grp_split[0]}{_granges_delim}0"
                if _any_grp_fwd in subject_chrm_grps:
                    _subset.extend(subject_chrm_grps[_any_grp_fwd])
            else:
                print("else")
                _any_grp_fwd = f"{_grp_split[0]}{_granges_delim}1"
                if _any_grp_fwd in subject_chrm_grps:
                    _subset.extend(subject_chrm_grps[_any_grp_fwd])

                _any_grp_rev = f"{_grp_split[0]}{_granges_delim}-1"
                if _any_grp_rev in subject_chrm_grps:
                    _subset.extend(subject_chrm_grps[_any_grp_rev])

            if len(_subset) > 0:
                _sub_subset = self[_subset]
                _query_subset = query[indices]

                res_idx = _sub_subset._ranges.find_overlaps(
                    query=_query_subset._ranges,
                    query_type=query_type,
                    select=select,
                    max_gap=max_gap,
                    min_overlap=min_overlap,
                    delete_index=False,
                )

                for j, val in enumerate(res_idx):
                    _rev_map = [_subset[x] for x in val]
                    rev_map[indices[j]] = _rev_map

        return rev_map

    def count_overlaps(
        self,
        query: "GenomicRanges",
        query_type: Literal["any", "start", "end", "within"] = "any",
        max_gap: int = -1,
        min_overlap: int = 1,
        ignore_strand: bool = False,
    ) -> List[int]:
        """Count overlaps between subject (self) and a ``query`` ``GenomicRanges`` object.

        Args:
            query:
                Query `GenomicRanges`.

            query_type:
                Overlap query type, must be one of

                - "any": Any overlap is good
                - "start": Overlap at the beginning of the intervals
                - "end": Must overlap at the end of the intervals
                - "within": Fully contain the query interval

                Defaults to "any".

            max_gap:
                Maximum gap allowed in the overlap.
                Defaults to -1 (no gap allowed).

            min_overlap:
                Minimum overlap with query. Defaults to 1.

            ignore_strand:
                Whether to ignore strands. Defaults to False.

        Raises:
            TypeError: If ``query`` is not of type `GenomicRanges`.

        Returns:
            A list with the same length as ``query``,
            containing number of overlapping indices.
        """
        OVERLAP_QUERY_TYPES = ["any", "start", "end", "within"]
        if not isinstance(query, GenomicRanges):
            raise TypeError("'query' is not a `GenomicRanges` object.")

        if query_type not in OVERLAP_QUERY_TYPES:
            raise ValueError(
                f"'{query_type}' must be one of {', '.join(OVERLAP_QUERY_TYPES)}."
            )

        rev_map = [0 for _ in range(len(query))]
        subject_chrm_grps = self._group_indices_by_chrm(ignore_strand=ignore_strand)
        query_chrm_grps = query._group_indices_by_chrm(ignore_strand=ignore_strand)

        for group, indices in query_chrm_grps.items():
            _subset = []
            if group in subject_chrm_grps:
                _subset.extend(subject_chrm_grps[group])

            _grp_split = group.split(_granges_delim)
            if _grp_split[1] != "0":
                _any_grp_fwd = f"{_grp_split[0]}{_granges_delim}0"
                if _any_grp_fwd in subject_chrm_grps:
                    _subset.extend(subject_chrm_grps[_any_grp_fwd])
            else:
                _any_grp_fwd = f"{_grp_split[0]}{_granges_delim}1"
                if _any_grp_fwd in subject_chrm_grps:
                    _subset.extend(subject_chrm_grps[_any_grp_fwd])

                _any_grp_rev = f"{_grp_split[0]}{_granges_delim}-1"
                if _any_grp_rev in subject_chrm_grps:
                    _subset.extend(subject_chrm_grps[_any_grp_rev])

            if len(_subset) > 0:
                _sub_subset = self[_subset]
                _query_subset = query[indices]

                res_idx = _sub_subset._ranges.find_overlaps(
                    query=_query_subset._ranges,
                    query_type=query_type,
                    select="all",
                    max_gap=max_gap,
                    min_overlap=min_overlap,
                    delete_index=False,
                )

                for j, val in enumerate(res_idx):
                    _rev_map = [_subset[x] for x in val]
                    rev_map[indices[j]] = len(_rev_map)

        return rev_map

    def subset_by_overlaps(
        self,
        query: "GenomicRanges",
        query_type: Literal["any", "start", "end", "within"] = "any",
        max_gap: int = -1,
        min_overlap: int = 1,
        ignore_strand: bool = False,
    ) -> "GenomicRanges":
        """Subset ``subject`` (self) with overlaps in ``query`` `GenomicRanges` object.

        Args:
            query:
                Query `GenomicRanges`.

            query_type:
                Overlap query type, must be one of

                - "any": Any overlap is good
                - "start": Overlap at the beginning of the intervals
                - "end": Must overlap at the end of the intervals
                - "within": Fully contain the query interval

                Defaults to "any".

            max_gap:
                Maximum gap allowed in the overlap.
                Defaults to -1 (no gap allowed).

            min_overlap:
                Minimum overlap with query. Defaults to 1.

            ignore_strand:
                Whether to ignore strands. Defaults to False.

        Raises:
            TypeError:
                If ``query`` is not of type `GenomicRanges`.

        Returns:
            A ``GenomicRanges`` object containing overlapping ranges.
        """
        OVERLAP_QUERY_TYPES = ["any", "start", "end", "within"]
        if not isinstance(query, GenomicRanges):
            raise TypeError("'query' is not a `GenomicRanges` object.")

        if query_type not in OVERLAP_QUERY_TYPES:
            raise ValueError(
                f"'{query_type}' must be one of {', '.join(OVERLAP_QUERY_TYPES)}."
            )

        rev_map = []
        subject_chrm_grps = self._group_indices_by_chrm(ignore_strand=ignore_strand)
        query_chrm_grps = query._group_indices_by_chrm(ignore_strand=ignore_strand)

        for group, indices in query_chrm_grps.items():
            _subset = []
            if group in subject_chrm_grps:
                _subset.extend(subject_chrm_grps[group])

            _grp_split = group.split(_granges_delim)
            if _grp_split[1] != "0":
                _any_grp_fwd = f"{_grp_split[0]}{_granges_delim}0"
                if _any_grp_fwd in subject_chrm_grps:
                    _subset.extend(subject_chrm_grps[_any_grp_fwd])
            else:
                _any_grp_fwd = f"{_grp_split[0]}{_granges_delim}1"
                if _any_grp_fwd in subject_chrm_grps:
                    _subset.extend(subject_chrm_grps[_any_grp_fwd])

                _any_grp_rev = f"{_grp_split[0]}{_granges_delim}-1"
                if _any_grp_rev in subject_chrm_grps:
                    _subset.extend(subject_chrm_grps[_any_grp_rev])

            if len(_subset) > 0:
                _sub_subset = self[_subset]
                _query_subset = query[indices]

                res_idx = _sub_subset._ranges.find_overlaps(
                    query=_query_subset._ranges,
                    query_type=query_type,
                    select="all",
                    max_gap=max_gap,
                    min_overlap=min_overlap,
                    delete_index=False,
                )

                for _, val in enumerate(res_idx):
                    _rev_map = [_subset[x] for x in val]
                    rev_map.extend(_rev_map)

        return self[list(set(rev_map))]

    #################################
    ######>> nearest methods <<######
    #################################

    def nearest(
        self,
        query: "GenomicRanges",
        select: Literal["all", "arbitrary"] = "all",
        ignore_strand: bool = False,
    ) -> List[List[int]]:
        """Search nearest positions both upstream and downstream that overlap with each range in ``query``.

        Args:
            query:
                Query ``GenomicRanges`` to find nearest positions.

            select:
                Determine what hit to choose when there are
                multiple hits for an interval in ``query``.

            ignore_strand:
                Whether to ignore strand. Defaults to False.

        Returns:
            A list with the same length as ``query``,
            containing hits to nearest indices.
        """
        if not isinstance(query, GenomicRanges):
            raise TypeError("'query' is not a `GenomicRanges` object.")

        rev_map = [[] for _ in range(len(query))]
        subject_chrm_grps = self._group_indices_by_chrm(ignore_strand=ignore_strand)
        query_chrm_grps = query._group_indices_by_chrm(ignore_strand=ignore_strand)

        for group, indices in query_chrm_grps.items():
            _subset = []
            if group in subject_chrm_grps:
                _subset.extend(subject_chrm_grps[group])
<<<<<<< HEAD
            
=======

            print(group)
>>>>>>> 9d851acf
            _grp_split = group.split(_granges_delim)
            if _grp_split[1] != "0":
                _any_grp_fwd = f"{_grp_split[0]}{_granges_delim}0"
                if _any_grp_fwd in subject_chrm_grps:
                    _subset.extend(subject_chrm_grps[_any_grp_fwd])
            else:
                _any_grp_fwd = f"{_grp_split[0]}{_granges_delim}1"
                if _any_grp_fwd in subject_chrm_grps:
                    _subset.extend(subject_chrm_grps[_any_grp_fwd])

                _any_grp_rev = f"{_grp_split[0]}{_granges_delim}-1"
                if _any_grp_rev in subject_chrm_grps:
                    _subset.extend(subject_chrm_grps[_any_grp_rev])

            if len(_subset) > 0:
                _sub_subset = self[_subset]
                _query_subset = query[indices]

                res_idx = _sub_subset._ranges.nearest(
                    query=_query_subset._ranges, select=select, delete_index=False
                )

                for j, val in enumerate(res_idx):
                    _rev_map = [_subset[x] for x in val]
                    rev_map[indices[j]] = _rev_map

        return rev_map

    def precede(
        self,
        query: "GenomicRanges",
        select: Literal["all", "arbitrary"] = "all",
        ignore_strand: bool = False,
    ) -> List[List[int]]:
        """Search nearest positions only downstream that overlap with each range in ``query``.

        Args:
            query:
                Query ``GenomicRanges`` to find nearest positions.

            select:
                Determine what hit to choose when there are
                multiple hits for an interval in ``query``.

            ignore_strand:
                Whether to ignore strand. Defaults to False.

        Returns:
            A List with the same length as ``query``,
            containing hits to nearest indices.
        """
        if not isinstance(query, GenomicRanges):
            raise TypeError("'query' is not a `GenomicRanges` object.")

        rev_map = [[] for _ in range(len(query))]
        subject_chrm_grps = self._group_indices_by_chrm(ignore_strand=ignore_strand)
        query_chrm_grps = query._group_indices_by_chrm(ignore_strand=ignore_strand)

        for group, indices in query_chrm_grps.items():
            _subset = []
            if group in subject_chrm_grps:
                _subset.extend(subject_chrm_grps[group])

            _grp_split = group.split(_granges_delim)
            if _grp_split[1] != "0":
                _any_grp_fwd = f"{_grp_split[0]}{_granges_delim}0"
                if _any_grp_fwd in subject_chrm_grps:
                    _subset.extend(subject_chrm_grps[_any_grp_fwd])
            else:
                _any_grp_fwd = f"{_grp_split[0]}{_granges_delim}1"
                if _any_grp_fwd in subject_chrm_grps:
                    _subset.extend(subject_chrm_grps[_any_grp_fwd])

                _any_grp_rev = f"{_grp_split[0]}{_granges_delim}-1"
                if _any_grp_rev in subject_chrm_grps:
                    _subset.extend(subject_chrm_grps[_any_grp_rev])

            if len(_subset) > 0:
                _sub_subset = self[_subset]
                _query_subset = query[indices]

                res_idx = _sub_subset._ranges.precede(
                    query=_query_subset._ranges, select=select, delete_index=False
                )

                for j, val in enumerate(res_idx):
                    _rev_map = [_subset[x] for x in val]
                    rev_map[indices[j]] = _rev_map

        return rev_map

    def follow(
        self,
        query: "GenomicRanges",
        select: Literal["all", "arbitrary"] = "all",
        ignore_strand: bool = False,
    ) -> List[List[int]]:
        """Search nearest positions only upstream that overlap with each range in ``query``.

        Args:
            query:
                Query ``GenomicRanges`` to find nearest positions.

            select:
                Determine what hit to choose when there are
                multiple hits for an interval in ``query``.

            ignore_strand:
                Whether to ignore strand. Defaults to False.

        Returns:
            A List with the same length as ``query``,
            containing hits to nearest indices.
        """
        if not isinstance(query, GenomicRanges):
            raise TypeError("'query' is not a `GenomicRanges` object.")

        rev_map = [[] for _ in range(len(query))]
        subject_chrm_grps = self._group_indices_by_chrm(ignore_strand=ignore_strand)
        query_chrm_grps = query._group_indices_by_chrm(ignore_strand=ignore_strand)

        for group, indices in query_chrm_grps.items():
            _subset = []
            if group in subject_chrm_grps:
                _subset.extend(subject_chrm_grps[group])
<<<<<<< HEAD
            
=======

            print(group)

>>>>>>> 9d851acf
            _grp_split = group.split(_granges_delim)
            if _grp_split[1] != "0":
                _any_grp_fwd = f"{_grp_split[0]}{_granges_delim}0"
                if _any_grp_fwd in subject_chrm_grps:
                    _subset.extend(subject_chrm_grps[_any_grp_fwd])
            else:
                _any_grp_fwd = f"{_grp_split[0]}{_granges_delim}1"
                if _any_grp_fwd in subject_chrm_grps:
                    _subset.extend(subject_chrm_grps[_any_grp_fwd])

                _any_grp_rev = f"{_grp_split[0]}{_granges_delim}-1"
                if _any_grp_rev in subject_chrm_grps:
                    _subset.extend(subject_chrm_grps[_any_grp_rev])

            if len(_subset) > 0:
                _sub_subset = self[_subset]
                _query_subset = query[indices]

                res_idx = _sub_subset._ranges.follow(
                    query=_query_subset._ranges, select=select, delete_index=False
                )

                for j, val in enumerate(res_idx):
                    _rev_map = [_subset[x] for x in val]
                    rev_map[indices[j]] = _rev_map

        return rev_map

    def distance(self, query: Union["GenomicRanges", IRanges]) -> np.ndarray:
        """Compute the pair-wise distance with intervals in query.

        Args:
            query:
                Query `GenomicRanges` or `IRanges`.

        Returns:
            Numpy vector containing distances for each interval in query.
        """
        if not isinstance(query, (IRanges, GenomicRanges)):
            raise TypeError("'query' is not a `GenomicRanges` or `IRanges` object.")

        if len(self) != len(query):
            raise ValueError("'query' does not contain the same number of intervals.")

        _qranges = query
        if isinstance(query, GenomicRanges):
            _qranges = query.get_ranges()

        return self._ranges.distance(_qranges)

    def match(self, query: "GenomicRanges") -> List[List[int]]:
        """Element wise comparison to find exact match ranges.

        Args:
            query:
                Query ``GenomicRanges`` to search for matches.

        Raises:
            TypeError:
                If ``query`` is not of type ``GenomicRanges``.

        Returns:
            A List with the same length as ``query``,
            containing hits to matching indices.
        """
        if not isinstance(query, GenomicRanges):
            raise TypeError("'query' is not a `GenomicRanges` object.")

        ignore_strand = False
        subject_chrm_grps = self._group_indices_by_chrm(ignore_strand=ignore_strand)

        rev_map = []
        groups = []

        for i in range(len(query)):
            try:
                _seqname = query.get_seqnames()[i]
            except Exception as _:
                warn(f"'{query.get_seqnames()[i]}' is not present in subject.")

            _strand = query._strand[i]

            if ignore_strand is True:
                _strand = 0

            _key = f"{_seqname}{_granges_delim}{_strand}"
            if _key in subject_chrm_grps:
                _grp_subset = self[subject_chrm_grps[_key]]

                res_idx = _grp_subset._ranges.find_overlaps(
                    query=query._ranges[i],
                    query_type="any",
                    select="all",
                    delete_index=False,
                )

                groups.append(i)

                _rev_map = []
                for j in res_idx:
                    for x in j:
                        _mrange = self[subject_chrm_grps[_key][x]]._ranges

                        if (
                            _mrange.start[0] == query._ranges[i].start[0]
                            and _mrange.width[0] == query._ranges[i].width[0]
                        ):
                            _rev_map.append(subject_chrm_grps[_key][x])
                rev_map.append(_rev_map)

        return rev_map

    def _get_ranges_as_list(self) -> List[Tuple[int, int, int]]:
        """Internal method to get ranges as a list of tuples.

        Returns:
            List of tuples containing the start, end and the index.
        """
        ranges = []
        for i in range(len(self)):
            ranges.append(
                (
                    self._seqnames[i],
                    self._strand[i],
                    self._ranges._start[i],
                    self._ranges.end[i],
                    i,
                )
            )

        return ranges

    def order(self, decreasing: bool = False) -> np.ndarray:
        """Get the order of indices for sorting.

        Order orders the genomic ranges by chromosome and strand.
        Strand is ordered by reverse first (-1), any strand (0) and
        forward strand (-1). Then by the start positions and width if
        two regions have the same start.

        Args:
            decreasing:
                Whether to sort in descending order. Defaults to False.

        Returns:
            NumPy vector containing index positions in the sorted order.
        """
        intvals = sorted(self._get_ranges_as_list(), reverse=decreasing)
        order = [o[4] for o in intvals]
        return np.asarray(order)

    def sort(self, decreasing: bool = False, in_place: bool = False) -> "GenomicRanges":
        """Get the order of indices for sorting.

        Args:
            decreasing:
                Whether to sort in descending order. Defaults to False.

            in_place:
                Whether to modify the object in place. Defaults to False.

        Returns:
            A modified ``GenomicRanges`` object with the trimmed regions,
            either as a copy of the original or as a reference to the
            (in-place-modified) original.
        """
        order = self.order(decreasing=decreasing)
        output = self._define_output(in_place)
        return output[list(order)]

    def rank(self) -> List[int]:
        """Get rank of the ``GenomicRanges`` object.

        For each range identifies its position is a sorted order.

        Returns:
            Numpy vector containing rank.
        """
        intvals = sorted(self._get_ranges_as_list())
        order = [o[4] for o in intvals]
        rank = [order.index(x) for x in range(len(order))]
        return rank

    ##############################
    ######>> misc methods <<######
    ##############################

    def sample(self, k: int = 5) -> "GenomicRanges":
        """Randomly sample ``k`` intervals.

        Args:
            k:
                Number of intervals to sample. Defaults to 5.

        Returns:
            A new ``GenomicRanges`` with randomly sampled ranges.
        """
        from random import sample

        sample = sample(range(len(self)), k=k)
        return self[sample]

    def invert_strand(self, in_place: bool = False) -> "GenomicRanges":
        """Invert strand for each range.

        Conversion map:
            - "+" map to "-"
            - "-" becomes "+"
            - "*" stays the same

        Args:
            in_place:
                Whether to modify the object in place. Defaults to False.

        Returns:
            A modified ``GenomicRanges`` object with the trimmed regions,
            either as a copy of the original or as a reference to the
            (in-place-modified) original.
        """
        convertor = {"1": "-1", "-1": "1", "0": "0"}
        inverts = [convertor[str(idx)] for idx in self._strand]

        output = self._define_output(in_place)
        output._strand = inverts
        return output

    ################################
    ######>> window methods <<######
    ################################

    def tile_by_range(
        self, n: Optional[int] = None, width: Optional[int] = None
    ) -> "GenomicRanges":
        """Split each sequence length into chunks by ``n`` (number of intervals) or ``width`` (intervals with equal
        width).

        Note: Either ``n`` or ``width`` must be provided, but not both.

        Also, checkout :py:meth:`~genomicranges.io.tiling.tile_genome` for splitting
        the genome into chunks.

        Args:
            n:
                Number of intervals to split into.
                Defaults to None.

            width:
                Width of each interval. Defaults to None.

        Raises:
            ValueError:
                If both ``n`` or ``width`` are provided.

        Returns:
            A new ``GenomicRanges`` with the split ranges.
        """
        if n is not None and width is not None:
            raise ValueError("Either `n` or `width` must be provided but not both.")

        ranges = self.range()

        seqnames = []
        strand = []
        starts = []
        widths = []

        for _, val in ranges:
            twidth = None
            if n is not None:
                twidth = int((val._ranges.width[0]) / n)
            elif width is not None:
                twidth = width

            all_intervals = split_intervals(
                val._ranges._start[0], val._ranges.end[0] - 1, twidth
            )

            seqnames.extend([val.get_seqnames()[0]] * len(all_intervals))
            strand.extend([int(val.strand[0])] * len(all_intervals))
            starts.extend([x[0] for x in all_intervals])
            widths.extend(x[1] for x in all_intervals)

        return GenomicRanges(
            seqnames=seqnames, strand=strand, ranges=IRanges(start=starts, width=widths)
        )

    def tile(
        self, n: Optional[int] = None, width: Optional[int] = None
    ) -> "GenomicRanges":
        """Split each interval by ``n`` (number of sub intervals) or ``width`` (intervals with equal width).

        Note: Either ``n`` or ``width`` must be provided but not both.

        Also, checkout :py:func:`~genomicranges.io.tiling.tile_genome` for splitting
        a genome into chunks, or
        :py:meth:`~genomicranges.GenomicRanges.GenomicRanges.tile_by_range`.

        Args:
            n:
                Number of intervals to split into.
                Defaults to None.

            width:
                Width of each interval. Defaults to None.

        Raises:
            ValueError:
                If both ``n`` and ``width`` are provided.

        Returns:
            A new ``GenomicRanges`` with the split ranges.
        """
        if n is not None and width is not None:
            raise ValueError("either `n` or `width` must be provided but not both")

        import math

        seqnames = []
        strand = []
        starts = []
        widths = []

        counter = 0
        for _, val in self:
            twidth = None
            if n is not None:
                twidth = math.ceil((val._ranges._width + 1) / (n))

                if twidth < 1:
                    raise RuntimeError(
                        f"'width' of region is less than 'n' for range in: {counter}."
                    )
            elif width is not None:
                twidth = width

            all_intervals = split_intervals(
                val._ranges._start[0], val._ranges.end[0] - 1, twidth
            )

            seqnames.extend([val.get_seqnames()[0]] * len(all_intervals))
            strand.extend([int(val.strand[0])] * len(all_intervals))
            starts.extend([x[0] for x in all_intervals])
            widths.extend(x[1] for x in all_intervals)

            counter += 1

        return GenomicRanges(
            seqnames=seqnames, strand=strand, ranges=IRanges(start=starts, width=widths)
        )

    def sliding_windows(self, width: int, step: int = 1) -> "GenomicRanges":
        """Slide along each range by ``width`` (intervals with equal ``width``) and ``step``.

        Also, checkout :py:func:`~genomicranges.io.tiling.tile_genome` for splitting
        a gneomic into chunks, or
        :py:meth:`~genomicranges.GenomicRanges.GenomicRanges.tile_by_range`.

        Args:
            n:
                Number of intervals to split into.
                Defaults to None.

            width:
                Width of each interval. Defaults to None.

        Returns:
            A new ``GenomicRanges`` with the sliding ranges.
        """
        seqnames = []
        strand = []
        starts = []
        widths = []

        for _, val in self:
            all_intervals = slide_intervals(
                val._ranges._start[0],
                val._ranges.end[0] - 1,
                width=width,
                step=step,
            )

            seqnames.extend([val.get_seqnames()[0]] * len(all_intervals))
            strand.extend([int(val.strand[0])] * len(all_intervals))
            starts.extend([x[0] for x in all_intervals])
            widths.extend(x[1] for x in all_intervals)

        return GenomicRanges(
            seqnames=seqnames, strand=strand, ranges=IRanges(start=starts, width=widths)
        )

    @classmethod
    def tile_genome(
        cls,
        seqlengths: Union[Dict, SeqInfo],
        n: Optional[int] = None,
        width: Optional[int] = None,
    ) -> "GenomicRanges":
        """Create a new ``GenomicRanges`` by partitioning a specified genome.

        If ``n`` is provided, the region is split into ``n`` intervals. The last interval may
        not contain the same 'width' as the other regions.

        Alternatively, ``width`` may be provided for each interval. Similarly, the last region
        may be less than ``width``.

        Either ``n`` or ``width`` must be provided but not both.

        Args:
            seqlengths:
                Sequence lengths of each chromosome.

                ``seqlengths`` may be a dictionary, where keys specify the chromosome
                and the value is the length of each chromosome in the genome.

                Alternatively, ``seqlengths`` may be an instance of
                :py:class:`~genomicranges.SeqInfo.SeqInfo`.

            n:
                Number of intervals to split into.
                Defaults to None, then 'width' of each interval is computed from ``seqlengths``.

            width:
                Width of each interval. Defaults to None.

        Raises:
            ValueError:
                If both ``n`` and ``width`` are provided.

        Returns:
            A new ``GenomicRanges`` with the tiled regions.
        """
        import math

        if n is not None and width is not None:
            raise ValueError("Both `n` or `width` are provided!")

        seqlen_ = seqlengths
        if isinstance(seqlengths, SeqInfo):
            seqlen_ = dict(zip(seqlengths.get_seqnames(), seqlengths.seqlengths))

        seqnames = []
        strand = []
        starts = []
        widths = []
        for chrm, chrlen in seqlen_.items():
            twidth = None
            if n is not None:
                twidth = math.ceil(chrlen / n)
            elif width is not None:
                twidth = width

            all_intervals = split_intervals(1, chrlen, twidth)

            seqnames.extend([chrm] * len(all_intervals))
            strand.extend(["*"] * len(all_intervals))
            starts.extend([x[0] for x in all_intervals])
            widths.extend(x[1] for x in all_intervals)

        return GenomicRanges(
            seqnames=seqnames, strand=strand, ranges=IRanges(start=starts, width=widths)
        )

    def binned_average(
        self,
        scorename: str,
        bins: "GenomicRanges",
        outname: str = "binned_average",
        in_place: bool = False,
    ) -> "GenomicRanges":
        """Calculate average for a column across all regions in ``bins``, then set a column specified by 'outname' with
        those values.

        Args:
            scorename:
                Score column to compute averages on.

            bins:
                Bins you want to use.

            outname:
                New column name to add to the object.

            in_place:
                Whether to modify ``bins`` in place.

        Raises:
            ValueError:
                If ``scorename`` column does not exist.
                ``scorename`` is not all ints or floats.
            TypeError:
                If ``bins`` is not of type `GenomicRanges`.

        Returns:
            A modified ``bins`` object with the computed averages,
            either as a copy of the original or as a reference to the
            (in-place-modified) original.
        """
        import statistics

        if not isinstance(bins, GenomicRanges):
            raise TypeError("'bins' is not a `GenomicRanges` object.")

        if scorename not in self._mcols.column_names:
            raise ValueError(f"'{scorename}' is not a valid column name")

        values = self._mcols.get_column(scorename)

        if not all(isinstance(x, (int, float)) for x in values):
            raise ValueError(f"'{scorename}' values must be either `ints` or `floats`.")

        outvec = []
        for _, val in bins:
            overlap = self.subset_by_overlaps(query=val)
            outvec.append(statistics.mean(overlap._mcols.get_column(scorename)))

        output = bins._define_output(in_place=in_place)
        output._mcols.set_column(outname, outvec, in_place=True)
        return output

    #######################
    ######>> split <<######
    #######################

    def split(self, groups: list) -> "GenomicRangesList":
        """Split the `GenomicRanges` object into a :py:class:`~genomicranges.GenomicRangesList.GenomicRangesList`.

        Args:
            groups:
                A list specifying the groups or factors to split by.

                Must have the same length as the number of genomic elements
                in the object.

        Returns:
            A `GenomicRangesList` containing the groups and their
            corresponding elements.
        """

        if len(groups) != len(self):
            raise ValueError(
                "Number of groups must match the number of genomic elements."
            )

        gdict = group_by_indices(groups=groups)

        _names = []
        _grs = []

        for k, v in gdict.items():
            _names.append(k)
            _grs.append(self[v])

        from .GenomicRangesList import GenomicRangesList

        return GenomicRangesList(ranges=_grs, names=_names)

    #######################
    ######>> empty <<######
    #######################

    @classmethod
    def empty(cls):
        """Create an zero-length `GenomicRanges` object.

        Returns:
            same type as caller, in this case a `GenomicRanges`.
        """
        return cls([], IRanges.empty())

    ##########################
    ######>> subtract <<######
    ##########################

    def subtract(
        self, x: "GenomicRanges", min_overlap: int = 1, ignore_strand: bool = False
    ) -> "GenomicRangesList":
        """Subtract searches for features in ``x`` that overlap ``self`` by at least the number of base pairs given by
        ``min_overlap``.

        Args:
            x:
                Object to subtract.

            min_overlap:
                Minimum overlap with query.
                Defaults to 1.

            ignore_strand:
                Whether to ignore strands.
                Defaults to False.

        Returns:
            `GenomicRangesList` with the same size as ``self`` containing
            the subtracted regions.
        """
        _x_reduce = x.reduce(ignore_strand=ignore_strand)
        hits = self.find_overlaps(
            _x_reduce, min_overlap=min_overlap, ignore_strand=ignore_strand
        )

        gr_idxs = [[] for _ in range(len(self))]
        for ii, ix in enumerate(hits):
            for hix in ix:
                gr_idxs[hix].append(ii)

        gresults = {}
        for idx, iids in enumerate(gr_idxs):
            _name = str(idx)
            if self._names is not None:
                _name = self._names[idx]

            if len(iids) > 0:
                gresults[_name] = self[idx].setdiff(x[iids])
            else:
                gresults[_name] = self[idx]

        from .GenomicRangesList import GenomicRangesList

        return GenomicRangesList.from_dict(gresults)


def _fast_combine_GenomicRanges(*x: GenomicRanges) -> GenomicRanges:
    return GenomicRanges(
        ranges=ut.combine_sequences(*[y._ranges for y in x]),
        seqnames=ut.combine_sequences(*[y._seqnames for y in x]),
        strand=ut.combine_sequences(*[y._strand for y in x]),
        names=None,
        mcols=None,
        seqinfo=merge_SeqInfo([y._seqinfo for y in x]),
        metadata=None,
        validate=False,
    )


@ut.combine_sequences.register
def _combine_GenomicRanges(*x: GenomicRanges) -> GenomicRanges:
    has_names = False
    for y in x:
        if y._names is not None:
            has_names = True
            break

    all_names = None
    if has_names:
        all_names = []
        for y in x:
            if y._names is not None:
                all_names += y._names
            else:
                all_names += [""] * len(y)

    return GenomicRanges(
        ranges=ut.combine_sequences(*[y._ranges for y in x]),
        seqnames=ut.combine_sequences(*[y._seqnames for y in x]),
        strand=ut.combine_sequences(*[y._strand for y in x]),
        names=all_names,
        mcols=ut.relaxed_combine_rows(*[y._mcols for y in x]),
        seqinfo=merge_SeqInfo([y._seqinfo for y in x]),
        metadata=x[0]._metadata,
        validate=False,
    )<|MERGE_RESOLUTION|>--- conflicted
+++ resolved
@@ -2099,24 +2099,17 @@
         subject_chrm_grps = self._group_indices_by_chrm(ignore_strand=ignore_strand)
         query_chrm_grps = query._group_indices_by_chrm(ignore_strand=ignore_strand)
 
-        print("subkect keys", subject_chrm_grps.keys())
-        print("query keys", query_chrm_grps.keys())
-
         for group, indices in query_chrm_grps.items():
-            print(group)
             _subset = []
             if group in subject_chrm_grps:
                 _subset.extend(subject_chrm_grps[group])
 
             _grp_split = group.split(_granges_delim)
-            print(_grp_split)
             if _grp_split[1] != "0":
-                print("if")
                 _any_grp_fwd = f"{_grp_split[0]}{_granges_delim}0"
                 if _any_grp_fwd in subject_chrm_grps:
                     _subset.extend(subject_chrm_grps[_any_grp_fwd])
             else:
-                print("else")
                 _any_grp_fwd = f"{_grp_split[0]}{_granges_delim}1"
                 if _any_grp_fwd in subject_chrm_grps:
                     _subset.extend(subject_chrm_grps[_any_grp_fwd])
@@ -2366,12 +2359,7 @@
             _subset = []
             if group in subject_chrm_grps:
                 _subset.extend(subject_chrm_grps[group])
-<<<<<<< HEAD
             
-=======
-
-            print(group)
->>>>>>> 9d851acf
             _grp_split = group.split(_granges_delim)
             if _grp_split[1] != "0":
                 _any_grp_fwd = f"{_grp_split[0]}{_granges_delim}0"
@@ -2497,13 +2485,7 @@
             _subset = []
             if group in subject_chrm_grps:
                 _subset.extend(subject_chrm_grps[group])
-<<<<<<< HEAD
             
-=======
-
-            print(group)
-
->>>>>>> 9d851acf
             _grp_split = group.split(_granges_delim)
             if _grp_split[1] != "0":
                 _any_grp_fwd = f"{_grp_split[0]}{_granges_delim}0"
